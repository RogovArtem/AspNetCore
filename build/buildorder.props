<Project>
  <ItemDefinitionGroup>
    <RepositoryBuildOrder>
      <Order></Order>
      <RootPath></RootPath>
    </RepositoryBuildOrder>
  </ItemDefinitionGroup>

  <ItemGroup>
<<<<<<< HEAD
    <RepositoryBuildOrder Include="AuthSamples" Order="16" />
    <RepositoryBuildOrder Include="Templating" Order="18" />
=======
    <RepositoryBuildOrder Include="EntityFrameworkCore" Order="8" />
    <RepositoryBuildOrder Include="Scaffolding" Order="15" />
    <RepositoryBuildOrder Include="Templating" Order="17" RootPath="$(RepositoryRoot)src\Templating\" />
>>>>>>> dce7a3a1
  </ItemGroup>
</Project><|MERGE_RESOLUTION|>--- conflicted
+++ resolved
@@ -7,13 +7,6 @@
   </ItemDefinitionGroup>
 
   <ItemGroup>
-<<<<<<< HEAD
-    <RepositoryBuildOrder Include="AuthSamples" Order="16" />
     <RepositoryBuildOrder Include="Templating" Order="18" />
-=======
-    <RepositoryBuildOrder Include="EntityFrameworkCore" Order="8" />
-    <RepositoryBuildOrder Include="Scaffolding" Order="15" />
-    <RepositoryBuildOrder Include="Templating" Order="17" RootPath="$(RepositoryRoot)src\Templating\" />
->>>>>>> dce7a3a1
   </ItemGroup>
 </Project>